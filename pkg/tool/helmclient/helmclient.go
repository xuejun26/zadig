/*
Copyright 2021 The KodeRover Authors.

Licensed under the Apache License, Version 2.0 (the "License");
you may not use this file except in compliance with the License.
You may obtain a copy of the License at

    http://www.apache.org/licenses/LICENSE-2.0

Unless required by applicable law or agreed to in writing, software
distributed under the License is distributed on an "AS IS" BASIS,
WITHOUT WARRANTIES OR CONDITIONS OF ANY KIND, either express or implied.
See the License for the specific language governing permissions and
limitations under the License.
*/

package helmclient

import (
	"encoding/json"
	"fmt"
	"strings"

	hc "github.com/mittwald/go-helm-client"
	"helm.sh/helm/v3/pkg/strvals"
	"k8s.io/client-go/rest"
	"sigs.k8s.io/yaml"

	"github.com/koderover/zadig/pkg/tool/log"
	yamlutil "github.com/koderover/zadig/pkg/util/yaml"
)

// NewClientFromRestConf returns a new Helm client constructed with the provided REST config options
func NewClientFromRestConf(restConfig *rest.Config, ns string) (hc.Client, error) {
	return hc.NewClientFromRestConf(&hc.RestConfClientOptions{
		Options: &hc.Options{
			Namespace: ns,
			DebugLog:  log.Debugf,
		},
		RestConfig: restConfig,
<<<<<<< HEAD
	}

	settings := cli.New()
	clientGetter := NewRESTClientGetter(options.Namespace, nil, options.RestConfig)

	err := setEnvSettings(options.Options, settings)
	if err != nil {
		return nil, err
	}

	return newClient(options.Options, clientGetter, settings)
}

// newClient returns a new Helm client via the provided options and REST config
func newClient(options *Options, clientGetter genericclioptions.RESTClientGetter, settings *cli.EnvSettings) (Client, error) {
	err := setEnvSettings(options, settings)
	if err != nil {
		return nil, err
	}

	actionConfig := new(action.Configuration)
	err = actionConfig.Init(
		clientGetter,
		settings.Namespace(),
		os.Getenv("HELM_DRIVER"),
		func(format string, v ...interface{}) {
			log.Infof(format, v...)
		},
	)
	if err != nil {
		return nil, err
	}

	return &HelmClient{
		Settings:     settings,
		Providers:    getter.All(settings),
		storage:      &storage,
		ActionConfig: actionConfig,
		linting:      options.Linting,
	}, nil
=======
	})
>>>>>>> 32650c02
}

type KV struct {
	Key   string `json:"key"`
	Value string `json:"value"`
}

// MergeOverrideValues merge override yaml and override kvs
// defaultValues overrideYaml used for -f option
// overrideValues used for --set option
func MergeOverrideValues(valuesYaml, defaultValues, overrideYaml, overrideValues string) (string, error) {

	// merge files for helm -f option
	// precedence from low to high: valuesYaml defaultValues overrideYaml
	valuesMap, err := yamlutil.MergeAndUnmarshal([][]byte{[]byte(valuesYaml), []byte(defaultValues), []byte(overrideYaml)})
	if err != nil {
		return "", err
	}

	// merge kv values for helm --set option
	if overrideValues != "" {
		kvList := make([]*KV, 0)
		err = json.Unmarshal([]byte(overrideValues), &kvList)
		if err != nil {
			return "", err
		}
		kvStr := make([]string, 0)
		for _, kv := range kvList {
			kvStr = append(kvStr, fmt.Sprintf("%s=%s", kv.Key, kv.Value))
		}
		// override values for --set option
		err = strvals.ParseInto(strings.Join(kvStr, ","), valuesMap)
		if err != nil {
			return "", err
		}
	}

	bs, err := yaml.Marshal(valuesMap)
	if err != nil {
		return "", err
	}
	return string(bs), nil
}<|MERGE_RESOLUTION|>--- conflicted
+++ resolved
@@ -38,50 +38,7 @@
 			DebugLog:  log.Debugf,
 		},
 		RestConfig: restConfig,
-<<<<<<< HEAD
-	}
-
-	settings := cli.New()
-	clientGetter := NewRESTClientGetter(options.Namespace, nil, options.RestConfig)
-
-	err := setEnvSettings(options.Options, settings)
-	if err != nil {
-		return nil, err
-	}
-
-	return newClient(options.Options, clientGetter, settings)
-}
-
-// newClient returns a new Helm client via the provided options and REST config
-func newClient(options *Options, clientGetter genericclioptions.RESTClientGetter, settings *cli.EnvSettings) (Client, error) {
-	err := setEnvSettings(options, settings)
-	if err != nil {
-		return nil, err
-	}
-
-	actionConfig := new(action.Configuration)
-	err = actionConfig.Init(
-		clientGetter,
-		settings.Namespace(),
-		os.Getenv("HELM_DRIVER"),
-		func(format string, v ...interface{}) {
-			log.Infof(format, v...)
-		},
-	)
-	if err != nil {
-		return nil, err
-	}
-
-	return &HelmClient{
-		Settings:     settings,
-		Providers:    getter.All(settings),
-		storage:      &storage,
-		ActionConfig: actionConfig,
-		linting:      options.Linting,
-	}, nil
-=======
 	})
->>>>>>> 32650c02
 }
 
 type KV struct {
