/*
Copyright 2021 The KodeRover Authors.

Licensed under the Apache License, Version 2.0 (the "License");
you may not use this file except in compliance with the License.
You may obtain a copy of the License at

    http://www.apache.org/licenses/LICENSE-2.0

Unless required by applicable law or agreed to in writing, software
distributed under the License is distributed on an "AS IS" BASIS,
WITHOUT WARRANTIES OR CONDITIONS OF ANY KIND, either express or implied.
See the License for the specific language governing permissions and
limitations under the License.
*/

package archive

import (
	"errors"
	"fmt"
	"io/ioutil"
	"os"
	"os/exec"
	"path/filepath"
	"sort"
	"strings"

	"github.com/koderover/zadig/pkg/microservice/reaper/core/service/meta"
	"github.com/koderover/zadig/pkg/microservice/reaper/internal/s3"
	"github.com/koderover/zadig/pkg/setting"
	"github.com/koderover/zadig/pkg/tool/log"
	s3tool "github.com/koderover/zadig/pkg/tool/s3"
)

type WorkspaceAchiever struct {
	paths        []string
	gitFolders   []string
	wd           string
	files        map[string]os.FileInfo
	StorageURI   string
	PipelineName string
	ServiceName  string
	Envs         []string
}

func NewWorkspaceAchiever(storageURI, pipelineName, serviceName, wd string, caches, gitFolders, envs []string) *WorkspaceAchiever {
	return &WorkspaceAchiever{
		paths:        caches,
		wd:           wd,
		gitFolders:   gitFolders,
		StorageURI:   storageURI,
		PipelineName: pipelineName,
		ServiceName:  serviceName,
		Envs:         envs,
	}
}

type FileInfo struct {
	path string
}

type ByPathName []*FileInfo

func (p ByPathName) Len() int           { return len(p) }
func (p ByPathName) Less(i, j int) bool { return p[i].path < p[j].path }
func (p ByPathName) Swap(i, j int)      { p[i], p[j] = p[j], p[i] }

func (c *WorkspaceAchiever) sortedFiles() []string {
	files := make([]string, len(c.files))

	i := 0
	for file := range c.files {
		files[i] = file
		i++
	}

	sort.Strings(files)
	return files
}

func (c *WorkspaceAchiever) add(path string) (err error) {
	// Always use slashes
	path = filepath.ToSlash(path)

	// Check if file exist
	info, err := os.Lstat(path)
	if err == nil {
		c.files[path] = info
	}
	return
}

func (c *WorkspaceAchiever) process(match string) bool {
	var absolute, relative string
	var err error

	absolute, err = filepath.Abs(match)
	if err == nil {
		// Let's try to find a real relative path to an absolute from working directory
		relative, err = filepath.Rel(c.wd, absolute)
	}
	if err == nil {
		// Process path only if it lives in our build directory
		if !strings.HasPrefix(relative, ".."+string(filepath.Separator)) {
			err = c.add(relative)
		} else {
			err = errors.New("not supported: outside build directory")
		}
	}
	if err == nil {
		return true
	} else if os.IsNotExist(err) {
		// We hide the error that file doesn't exist
		return false
	}

	log.Warningf("%s: %v", match, err)
	return false
}

func (c *WorkspaceAchiever) processPaths(paths []string, verbose bool) error {
	newPath := make([]string, 0, len(paths))
	for _, path := range paths {
		path, err := c.renderPathVariable(path)
		if err != nil {
			log.Errorf("The variable of the custom cache directory is invalid, failed to render variables, error :%s", err)
			return err
		}
		newPath = append(newPath, path)
		matches, err := filepath.Glob(filepath.Join(c.wd, path))
		if err != nil {
			log.Warningf("%s: %v", path, err)
			continue
		}

		found := 0

		for _, match := range matches {
			err := filepath.Walk(match, func(path string, info os.FileInfo, err error) error {
				if c.process(path) {
					found++
				}
				return nil
			})
			if err != nil {
				log.Warningf("Walking", match, err)
			}
		}

		if verbose {
			if found == 0 {
				log.Warningf("%s: no matching files", path)
			} else {
				log.Infof("%s: found %d matching files", path, found)
			}
		}
	}
	c.paths = newPath
	return nil
}

func (c *WorkspaceAchiever) enumerate() error {
	c.files = make(map[string]os.FileInfo)

	if err := c.processPaths(c.paths, true); err != nil {
		return err
	}

	for _, folder := range c.gitFolders {
		c.processPaths([]string{filepath.Join(folder, ".git")}, false)
	}

	return nil
}

func (c *WorkspaceAchiever) Achieve(target string) ([]string, error) {
	if err := c.enumerate(); err != nil {
		return nil, err
	}

	f, err := ioutil.TempFile("", "*cached_files.txt")
	if err != nil {
		return nil, err
	}

	defer func() {
		_ = f.Close()
		_ = os.Remove(f.Name())
	}()

	for _, path := range c.sortedFiles() {
		_, err = f.WriteString(path + "\n")
		if err != nil {
			return nil, fmt.Errorf("failed to create cache file list: %s", err)
		}
	}

	if err := os.MkdirAll(filepath.Dir(target), os.ModePerm); err != nil {
		return nil, err
	}

	temp, err := ioutil.TempFile("", "*reaper.tar.gz")
	if err != nil {
		log.Errorf("failed to create temporary file: %v", err)
		return nil, err
	}

	_ = temp.Close()

	log.Info("achieving caches ...")
	cmd := exec.Command("tar", "czf", temp.Name(), "--no-recursion", "-C", c.wd, "-T", f.Name())
	cmd.Dir = c.wd
	cmd.Stderr = os.Stderr
	cmd.Stdout = os.Stdout

	if err := cmd.Run(); err != nil {
		log.Errorf("failed to compress %v", err)
		return nil, err
	}

	//if err := helper.Move(temp.Name(), target); err != nil {
	//	log.Errorf("failed to move cache to shared fs %v", err)
	//	return err
	//}

	if store, err := s3.NewS3StorageFromEncryptedURI(c.StorageURI); err == nil {
		forcedPathStyle := true
		if store.Provider == setting.ProviderSourceAli {
			forcedPathStyle = false
		}
		s3client, err := s3tool.NewClient(store.Endpoint, store.Ak, store.Sk, store.Insecure, forcedPathStyle)
		if err != nil {
			log.Errorf("Archive s3 create s3 client error: %+v", err)
			return nil, err
		}
		objectKey := store.GetObjectPath(fmt.Sprintf("%s/%s/%s/%s", c.PipelineName, c.ServiceName, "cache", meta.FileName))
		if err = s3client.Upload(store.Bucket, temp.Name(), objectKey); err != nil {
			log.Errorf("Archive s3 upload err:%v", err)
			return nil, err
		}
	}

	return c.paths, nil

}

// The path contains shell variables, use linux's own ability to render
func (c *WorkspaceAchiever) renderPathVariable(path string) (string, error) {
	envs := c.Envs
	cmd := exec.Command("/bin/bash", "-c", fmt.Sprintf("%s %s", "echo", path))
	cmd.Stderr = os.Stderr
	cmd.Env = envs
	data, err := cmd.Output()

<<<<<<< HEAD
	//return strings.TrimSuffix(string(data), "\n"), err
	return strings.TrimSpace(string(data)), err
=======
	return strings.TrimSuffix(string(data), "\n"), err
>>>>>>> 48ea4c26
}<|MERGE_RESOLUTION|>--- conflicted
+++ resolved
@@ -253,10 +253,6 @@
 	cmd.Env = envs
 	data, err := cmd.Output()
 
-<<<<<<< HEAD
+	return strings.TrimSpace(string(data)), err
 	//return strings.TrimSuffix(string(data), "\n"), err
-	return strings.TrimSpace(string(data)), err
-=======
-	return strings.TrimSuffix(string(data), "\n"), err
->>>>>>> 48ea4c26
 }