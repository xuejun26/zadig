--- conflicted
+++ resolved
@@ -208,16 +208,11 @@
 
 // UpdateProject 更新项目
 func UpdateProject(name string, args *template.Product, log *zap.SugaredLogger) (err error) {
-<<<<<<< HEAD
+	err = validateRule(args.CustomImageRule, args.CustomTarRule)
+	if err != nil {
+		return e.ErrInvalidParam.AddDesc(err.Error())
+	}
 	poetryCtl := poetry.New(config.PoetryAPIServer())
-
-=======
-	err = validateRule(args.CustomImageRule, args.CustomTarRule)
-	if err != nil {
-		return e.ErrInvalidParam.AddDesc(err.Error())
-	}
-	poetryCtl := poetry.New(config.PoetryAPIServer(), config.PoetryAPIRootKey())
->>>>>>> 60c8c8b9
 	//创建团建和项目之间的关系
 	_, err = poetryCtl.AddProductTeam(args.ProductName, args.TeamID, args.UserIDs, log)
 	if err != nil {
