/*
Copyright 2021 The KodeRover Authors.

Licensed under the Apache License, Version 2.0 (the "License");
you may not use this file except in compliance with the License.
You may obtain a copy of the License at

    http://www.apache.org/licenses/LICENSE-2.0

Unless required by applicable law or agreed to in writing, software
distributed under the License is distributed on an "AS IS" BASIS,
WITHOUT WARRANTIES OR CONDITIONS OF ANY KIND, either express or implied.
See the License for the specific language governing permissions and
limitations under the License.
*/

package service

import (
	"encoding/json"
	"fmt"
	"regexp"
	"strconv"
	"strings"

	"github.com/hashicorp/go-multierror"
	"github.com/pkg/errors"
	"go.uber.org/zap"
	"k8s.io/apimachinery/pkg/util/sets"
	"sigs.k8s.io/yaml"

	configbase "github.com/koderover/zadig/pkg/config"
	"github.com/koderover/zadig/pkg/microservice/aslan/config"
	commonmodels "github.com/koderover/zadig/pkg/microservice/aslan/core/common/repository/models"
	"github.com/koderover/zadig/pkg/microservice/aslan/core/common/repository/models/template"
	commonrepo "github.com/koderover/zadig/pkg/microservice/aslan/core/common/repository/mongodb"
	templaterepo "github.com/koderover/zadig/pkg/microservice/aslan/core/common/repository/mongodb/template"
	commonservice "github.com/koderover/zadig/pkg/microservice/aslan/core/common/service"
	"github.com/koderover/zadig/pkg/microservice/aslan/core/common/service/collie"
	environmentservice "github.com/koderover/zadig/pkg/microservice/aslan/core/environment/service"
	workflowservice "github.com/koderover/zadig/pkg/microservice/aslan/core/workflow/service/workflow"
	"github.com/koderover/zadig/pkg/setting"
	"github.com/koderover/zadig/pkg/shared/client/policy"
	configclient "github.com/koderover/zadig/pkg/shared/config"
	e "github.com/koderover/zadig/pkg/tool/errors"
	"github.com/koderover/zadig/pkg/tool/log"
)

type CustomParseDataArgs struct {
	Rules []*ImageParseData `json:"rules"`
}

type ImageParseData struct {
	Repo     string `json:"repo,omitempty"`
	Image    string `json:"image,omitempty"`
	Tag      string `json:"tag,omitempty"`
	InUse    bool   `json:"inUse,omitempty"`
	PresetId int    `json:"presetId,omitempty"`
}

func GetProductTemplateServices(productName string, log *zap.SugaredLogger) (*template.Product, error) {
	resp, err := templaterepo.NewProductColl().Find(productName)
	if err != nil {
		log.Errorf("GetProductTemplate error: %v", err)
		return nil, e.ErrGetProduct.AddDesc(err.Error())
	}

	err = FillProductTemplateVars([]*template.Product{resp}, log)
	if err != nil {
		return nil, fmt.Errorf("FillProductTemplateVars err : %v", err)
	}

	if resp.Services == nil {
		resp.Services = make([][]string, 0)
	}
	return resp, nil
}

func ListOpenSourceProduct(log *zap.SugaredLogger) ([]*template.Product, error) {
	opt := &templaterepo.ProductListOpt{
		IsOpensource: "true",
	}

	tmpls, err := templaterepo.NewProductColl().ListWithOption(opt)
	if err != nil {
		log.Errorf("ProductTmpl.ListWithOpt error: %v", err)
		return nil, e.ErrListProducts.AddDesc(err.Error())
	}

	return tmpls, nil
}

// CreateProductTemplate 创建产品模板
func CreateProductTemplate(args *template.Product, log *zap.SugaredLogger) (err error) {
	kvs := args.Vars
	// 不保存vas
	args.Vars = nil

	err = commonservice.ValidateKVs(kvs, args.AllServiceInfos(), log)
	if err != nil {
		return e.ErrCreateProduct.AddDesc(err.Error())
	}

	if err := ensureProductTmpl(args); err != nil {
		return e.ErrCreateProduct.AddDesc(err.Error())
	}

	err = templaterepo.NewProductColl().Create(args)
	if err != nil {
		log.Errorf("ProductTmpl.Create error: %v", err)
		return e.ErrCreateProduct.AddDesc(err.Error())
	}

	// 创建一个默认的渲染集
	err = commonservice.CreateRenderSet(&commonmodels.RenderSet{
		Name:        args.ProductName,
		ProductTmpl: args.ProductName,
		UpdateBy:    args.UpdateBy,
		IsDefault:   true,
		KVs:         kvs,
	}, log)

	if err != nil {
		log.Errorf("ProductTmpl.Create error: %v", err)
		// 创建渲染集失败，删除产品模板
		return e.ErrCreateProduct.AddDesc(err.Error())
	}

	return
}

func UpdateServiceOrchestration(name string, services [][]string, updateBy string, log *zap.SugaredLogger) (err error) {
	if err = templaterepo.NewProductColl().UpdateServiceOrchestration(name, services, updateBy); err != nil {
		log.Errorf("UpdateChoreographyService error: %v", err)
		return e.ErrUpdateProduct.AddErr(err)
	}
	return nil
}

// UpdateProductTemplate 更新产品模板
func UpdateProductTemplate(name string, args *template.Product, log *zap.SugaredLogger) (err error) {
	kvs := args.Vars
	args.Vars = nil

	if err = commonservice.ValidateKVs(kvs, args.AllServiceInfos(), log); err != nil {
		log.Warnf("ProductTmpl.Update ValidateKVs error: %v", err)
	}

	if err := ensureProductTmpl(args); err != nil {
		return e.ErrUpdateProduct.AddDesc(err.Error())
	}

	if err = templaterepo.NewProductColl().Update(name, args); err != nil {
		log.Errorf("ProductTmpl.Update error: %v", err)
		return e.ErrUpdateProduct
	}
	// 如果是helm的项目，不需要新创建renderset
	if args.ProductFeature != nil && args.ProductFeature.DeployType == setting.HelmDeployType {
		return
	}
	// 更新默认的渲染集
	if err = commonservice.CreateRenderSet(&commonmodels.RenderSet{
		Name:        args.ProductName,
		ProductTmpl: args.ProductName,
		UpdateBy:    args.UpdateBy,
		IsDefault:   true,
		KVs:         kvs,
	}, log); err != nil {
		log.Warnf("ProductTmpl.Update CreateRenderSet error: %v", err)
	}

	for _, envVars := range args.EnvVars {
		//创建集成环境变量
		if err = commonservice.CreateRenderSet(&commonmodels.RenderSet{
			EnvName:     envVars.EnvName,
			Name:        args.ProductName,
			ProductTmpl: args.ProductName,
			UpdateBy:    args.UpdateBy,
			IsDefault:   false,
			KVs:         envVars.Vars,
		}, log); err != nil {
			log.Warnf("ProductTmpl.Update CreateRenderSet error: %v", err)
		}
	}

	// 更新子环境渲染集
	if err = commonservice.UpdateSubRenderSet(args.ProductName, kvs, log); err != nil {
		log.Warnf("ProductTmpl.Update UpdateSubRenderSet error: %v", err)
	}

	return nil
}

// UpdateProductTmplStatus 更新项目onboarding状态
func UpdateProductTmplStatus(productName, onboardingStatus string, log *zap.SugaredLogger) (err error) {
	status, err := strconv.Atoi(onboardingStatus)
	if err != nil {
		log.Errorf("convert onboardingStatus to int failed, error: %v", err)
		return e.ErrUpdateProduct.AddErr(err)
	}

	if err = templaterepo.NewProductColl().UpdateOnboardingStatus(productName, status); err != nil {
		log.Errorf("ProductTmpl.UpdateOnboardingStatus failed, productName:%s, status:%d, error: %v", productName, status, err)
		return e.ErrUpdateProduct.AddErr(err)
	}

	return nil
}

// UpdateProject 更新项目
func UpdateProject(name string, args *template.Product, log *zap.SugaredLogger) (err error) {
	err = validateRule(args.CustomImageRule, args.CustomTarRule)
	if err != nil {
		return e.ErrInvalidParam.AddDesc(err.Error())
	}

	err = templaterepo.NewProductColl().Update(name, args)
	if err != nil {
		log.Errorf("Project.Update error: %v", err)
		return e.ErrUpdateProduct.AddDesc(err.Error())
	}
	return nil
}

func validateRule(customImageRule *template.CustomRule, customTarRule *template.CustomRule) error {
	var (
		customImageRuleMap map[string]string
		customTarRuleMap   map[string]string
	)
	body, err := json.Marshal(&customImageRule)
	if err != nil {
		return err
	}
	if err = json.Unmarshal(body, &customImageRuleMap); err != nil {
		return err
	}

	for field, ruleValue := range customImageRuleMap {
		if err := validateCommonRule(ruleValue, field, config.ImageResourceType); err != nil {
			return err
		}
	}

	body, err = json.Marshal(&customTarRule)
	if err != nil {
		return err
	}
	if err = json.Unmarshal(body, &customTarRuleMap); err != nil {
		return err
	}
	for field, ruleValue := range customTarRuleMap {
		if err := validateCommonRule(ruleValue, field, config.TarResourceType); err != nil {
			return err
		}
	}

	return nil
}

func validateCommonRule(currentRule, ruleType, deliveryType string) error {
	var (
		imageRegexString = "^[a-z0-9][a-zA-Z0-9-_:.]+$"
		tarRegexString   = "^[a-z0-9][a-zA-Z0-9-_.]+$"
		tagRegexString   = "^[a-z0-9A-Z_][a-zA-Z0-9-_.]+$"
		errMessage       = "contains invalid characters, please check"
	)

	if currentRule == "" {
		return fmt.Errorf("%s can not be empty", ruleType)
	}

	if deliveryType == config.ImageResourceType && !strings.Contains(currentRule, ":") {
		return fmt.Errorf("%s is invalid, must contain a colon", ruleType)
	}

	currentRule = commonservice.ReplaceRuleVariable(currentRule, &commonservice.Variable{
		"ss", "ss", "ss", "ss", "ss", "ss", "ss", "ss", "ss",
	})
	switch deliveryType {
	case config.ImageResourceType:
		if !regexp.MustCompile(imageRegexString).MatchString(currentRule) {
			return fmt.Errorf("image %s %s", ruleType, errMessage)
		}
		// validate tag
		tag := strings.Split(currentRule, ":")[1]
		if !regexp.MustCompile(tagRegexString).MatchString(tag) {
			return fmt.Errorf("image %s %s", ruleType, errMessage)
		}
	case config.TarResourceType:
		if !regexp.MustCompile(tarRegexString).MatchString(currentRule) {
			return fmt.Errorf("tar %s %s", ruleType, errMessage)
		}
	}
	return nil
}

// DeleteProductTemplate 删除产品模板
func DeleteProductTemplate(userName, productName, requestID string, log *zap.SugaredLogger) (err error) {
	publicServices, err := commonrepo.NewServiceColl().ListMaxRevisions(&commonrepo.ServiceListOption{ProductName: productName, Visibility: setting.PublicService})
	if err != nil {
		log.Errorf("pre delete check failed, err: %s", err)
		return e.ErrDeleteProduct.AddDesc(err.Error())
	}

	serviceToProject, err := commonservice.GetServiceInvolvedProjects(publicServices, productName)
	if err != nil {
		log.Errorf("pre delete check failed, err: %s", err)
		return e.ErrDeleteProduct.AddDesc(err.Error())
	}
	for k, v := range serviceToProject {
		if len(v) > 0 {
			return e.ErrDeleteProduct.AddDesc(fmt.Sprintf("共享服务[%s]在项目%v中被引用，请解除引用后删除", k, v))
		}
	}

	envs, _ := commonrepo.NewProductColl().List(&commonrepo.ProductListOptions{Name: productName})
	for _, env := range envs {
		if err = commonrepo.NewProductColl().UpdateStatus(env.EnvName, productName, setting.ProductStatusDeleting); err != nil {
			log.Errorf("DeleteProductTemplate Update product Status error: %v", err)
			return e.ErrDeleteProduct
		}
	}

	if err = commonservice.DeleteRenderSet(productName, log); err != nil {
		log.Errorf("DeleteProductTemplate DeleteRenderSet err: %v", err)
		return err
	}

	if err = DeleteTestModules(productName, requestID, log); err != nil {
		log.Errorf("DeleteProductTemplate Delete productName %s test err: %v", productName, err)
		return err
	}

	if err = commonservice.DeleteWorkflows(productName, requestID, log); err != nil {
		log.Errorf("DeleteProductTemplate Delete productName %s workflow err: %v", productName, err)
		return err
	}

	if err = commonservice.DeletePipelines(productName, requestID, log); err != nil {
		log.Errorf("DeleteProductTemplate Delete productName %s pipeline err: %v", productName, err)
		return err
	}

	//删除自由编排工作流
	cl := configclient.New(configbase.ConfigServiceAddress())
	if enable, err := cl.CheckFeature(setting.ModernWorkflowType); err == nil && enable {
		collieClient := collie.New(config.CollieAPIAddress())
		if err = collieClient.DeleteCIPipelines(productName, log); err != nil {
			log.Errorf("DeleteProductTemplate Delete productName %s freestyle pipeline err: %v", productName, err)
		}
	}

	err = templaterepo.NewProductColl().Delete(productName)
	if err != nil {
		log.Errorf("ProductTmpl.Delete error: %v", err)
		return e.ErrDeleteProduct
	}

	err = commonrepo.NewCounterColl().Delete(fmt.Sprintf("product:%s", productName))
	if err != nil {
		log.Errorf("Counter.Delete error: %v", err)
		return err
	}

	services, _ := commonrepo.NewServiceColl().ListMaxRevisions(
		&commonrepo.ServiceListOption{ProductName: productName, Type: setting.K8SDeployType},
	)
	for _, s := range services {
		commonservice.ProcessServiceWebhook(nil, s, s.ServiceName, log)
	}

	//删除交付中心
	//删除构建/删除测试/删除服务
	//删除workflow和历史task
	go func() {
		_ = commonrepo.NewBuildColl().Delete("", productName)
		_ = commonrepo.NewServiceColl().Delete("", "", productName, "", 0)
		_ = commonservice.DeleteDeliveryInfos(productName, log)
		_ = DeleteProductsAsync(userName, productName, requestID, log)
	}()
	// 删除workload
	go func() {
		workloads, _ := commonrepo.NewWorkLoadsStatColl().FindByProductName(productName)
		for _, v := range workloads {
			// update workloads
			tmp := []commonmodels.Workload{}
			for _, vv := range v.Workloads {
				if vv.ProductName != productName {
					tmp = append(tmp, vv)
				}
			}
			v.Workloads = tmp
			commonrepo.NewWorkLoadsStatColl().UpdateWorkloads(v)
		}
	}()

	return nil
}

func ForkProduct(username, uid, requestID string, args *template.ForkProject, log *zap.SugaredLogger) error {

	prodTmpl, err := templaterepo.NewProductColl().Find(args.ProductName)
	if err != nil {
		errMsg := fmt.Sprintf("[ProductTmpl.Find] %s error: %v", args.ProductName, err)
		log.Error(errMsg)
		return e.ErrForkProduct.AddDesc(errMsg)
	}

	prodTmpl.ChartInfos = args.ValuesYamls
	// Load Service
	var svcs [][]*commonmodels.ProductService
	allServiceInfoMap := prodTmpl.AllServiceInfoMap()
	for _, names := range prodTmpl.Services {
		servicesResp := make([]*commonmodels.ProductService, 0)

		for _, serviceName := range names {
			opt := &commonrepo.ServiceFindOption{
				ServiceName:   serviceName,
				ProductName:   allServiceInfoMap[serviceName].Owner,
				ExcludeStatus: setting.ProductStatusDeleting,
			}

			serviceTmpl, err := commonrepo.NewServiceColl().Find(opt)
			if err != nil {
				errMsg := fmt.Sprintf("[ServiceTmpl.List] %s error: %v", opt.ServiceName, err)
				log.Error(errMsg)
				return e.ErrForkProduct.AddDesc(errMsg)
			}
			serviceResp := &commonmodels.ProductService{
				ServiceName: serviceTmpl.ServiceName,
				ProductName: serviceTmpl.ProductName,
				Type:        serviceTmpl.Type,
				Revision:    serviceTmpl.Revision,
			}
			if serviceTmpl.Type == setting.HelmDeployType {
				serviceResp.Containers = make([]*commonmodels.Container, 0)
				for _, c := range serviceTmpl.Containers {
					container := &commonmodels.Container{
						Name:      c.Name,
						Image:     c.Image,
						ImagePath: c.ImagePath,
					}
					serviceResp.Containers = append(serviceResp.Containers, container)
				}
			}
			servicesResp = append(servicesResp, serviceResp)
		}
		svcs = append(svcs, servicesResp)
	}

	prod := commonmodels.Product{
		ProductName:     prodTmpl.ProductName,
		Revision:        prodTmpl.Revision,
		IsPublic:        false,
		EnvName:         args.EnvName,
		Services:        svcs,
		Source:          setting.HelmDeployType,
		ChartInfos:      prodTmpl.ChartInfos,
		IsForkedProduct: true,
	}

	err = environmentservice.CreateProduct(username, requestID, &prod, log)
	if err != nil {
		_, messageMap := e.ErrorMessage(err)
		if description, ok := messageMap["description"]; ok {
			return e.ErrForkProduct.AddDesc(description.(string))
		}
		errMsg := fmt.Sprintf("Failed to create env in order to fork product, the error is: %+v", err)
		log.Errorf(errMsg)
		return e.ErrForkProduct.AddDesc(errMsg)
	}

	workflowPreset, err := workflowservice.PreSetWorkflow(args.ProductName, log)
	if err != nil {
		errMsg := fmt.Sprintf("Failed to get workflow preset info, the error is: %+v", err)
		log.Error(errMsg)
		return e.ErrForkProduct.AddDesc(errMsg)
	}

	buildModule := []*commonmodels.BuildModule{}
	artifactModule := []*commonmodels.ArtifactModule{}
	for _, i := range workflowPreset {
		buildModuleVer := "stable"
		if len(i.BuildModuleVers) != 0 {
			buildModuleVer = i.BuildModuleVers[0]
		}
		buildModule = append(buildModule, &commonmodels.BuildModule{
			BuildModuleVer: buildModuleVer,
			Target:         i.Target,
		})
		artifactModule = append(artifactModule, &commonmodels.ArtifactModule{Target: i.Target})
	}

	workflowArgs := &commonmodels.Workflow{
		ArtifactStage:   &commonmodels.ArtifactStage{Enabled: true, Modules: artifactModule},
		BuildStage:      &commonmodels.BuildStage{Enabled: false, Modules: buildModule},
		Name:            args.WorkflowName,
		ProductTmplName: args.ProductName,
		Enabled:         true,
		EnvName:         args.EnvName,
		TestStage:       &commonmodels.TestStage{Enabled: false, Tests: []*commonmodels.TestExecArgs{}},
		SecurityStage:   &commonmodels.SecurityStage{Enabled: false},
		DistributeStage: &commonmodels.DistributeStage{
			Enabled:     false,
			Distributes: []*commonmodels.ProductDistribute{},
			Releases:    []commonmodels.RepoImage{},
		},
		HookCtl:   &commonmodels.WorkflowHookCtrl{Enabled: false, Items: []*commonmodels.WorkflowHook{}},
		Schedules: &commonmodels.ScheduleCtrl{Enabled: false, Items: []*commonmodels.Schedule{}},
		CreateBy:  username,
		UpdateBy:  username,
	}
<<<<<<< HEAD
	err = policy.NewDefault().CreateRoleBinding(args.ProductName, &policy.RoleBinding{
=======
	err = policy.NewDefault().CreateOrUpdateRoleBinding(args.ProductName, &policy.RoleBinding{
>>>>>>> c9db56a0
		Name:   fmt.Sprintf(setting.RoleBindingNameFmt, args.ProductName, uid, args.ProductName),
		UID:    uid,
		Role:   string(setting.Contributor),
		Public: true,
	})
	if err != nil {
		log.Error("rolebinding error")
		return e.ErrForkProduct
	}

	return workflowservice.CreateWorkflow(workflowArgs, log)
}

func UnForkProduct(userID string, username, productName, workflowName, envName, requestID string, log *zap.SugaredLogger) error {
	if _, err := workflowservice.FindWorkflow(workflowName, log); err == nil {
		err = commonservice.DeleteWorkflow(workflowName, requestID, false, log)
		if err != nil {
			log.Errorf("Failed to delete forked workflow: %s, the error is: %+v", workflowName, err)
			return e.ErrUnForkProduct.AddDesc(err.Error())
		}
	}

	policyClient := policy.New()
	err := policyClient.DeleteRoleBinding(fmt.Sprintf(setting.RoleBindingNameFmt, userID, setting.Contributor, productName), productName)
	if err != nil {
		log.Error("rolebinding delete error")
		return e.ErrForkProduct
	}
	if err := commonservice.DeleteProduct(username, envName, productName, requestID, log); err != nil {
		_, messageMap := e.ErrorMessage(err)
		if description, ok := messageMap["description"]; ok {
			if description != "not found" {
				return e.ErrUnForkProduct.AddDesc(description.(string))
			}
		} else {
			errMsg := fmt.Sprintf("Failed to delete env %s in order to unfork product, the error is: %+v", envName, err)
			log.Errorf(errMsg)
			return e.ErrUnForkProduct.AddDesc(errMsg)
		}
	}
	return nil
}

func FillProductTemplateVars(productTemplates []*template.Product, log *zap.SugaredLogger) error {
	return commonservice.FillProductTemplateVars(productTemplates, log)
}

// ensureProductTmpl 检查产品模板参数
func ensureProductTmpl(args *template.Product) error {
	if args == nil {
		return errors.New("nil ProductTmpl")
	}

	if len(args.ProductName) == 0 {
		return errors.New("empty product name")
	}

	if !config.ServiceNameRegex.MatchString(args.ProductName) {
		return fmt.Errorf("product name must match %s", config.ServiceNameRegexString)
	}

	serviceNames := sets.NewString()
	for _, sg := range args.Services {
		for _, s := range sg {
			if serviceNames.Has(s) {
				return fmt.Errorf("duplicated service found: %s", s)
			}
			serviceNames.Insert(s)
		}
	}

	// Revision为0表示是新增项目，新增项目不需要进行共享服务的判断，只在编辑项目时进行判断
	if args.Revision != 0 {
		//获取该项目下的所有服务
		productTmpl, err := templaterepo.NewProductColl().Find(args.ProductName)
		if err != nil {
			log.Errorf("Can not find project %s, error: %s", args.ProductName, err)
			return fmt.Errorf("project not found: %s", err)
		}

		var newSharedServices []*template.ServiceInfo
		currentSharedServiceMap := productTmpl.SharedServiceInfoMap()
		for _, s := range args.SharedServices {
			if _, ok := currentSharedServiceMap[s.Name]; !ok {
				newSharedServices = append(newSharedServices, s)
			}
		}

		if len(newSharedServices) > 0 {
			services, err := commonrepo.NewServiceColl().ListMaxRevisions(&commonrepo.ServiceListOption{
				InServices: newSharedServices,
				Visibility: setting.PublicService,
			})
			if err != nil {
				log.Errorf("Failed to list services, err: %s", err)
				return err
			}

			if len(newSharedServices) != len(services) {
				return fmt.Errorf("新增的共享服务服务不存在或者已经不是共享服务")
			}
		}
	}

	// 设置新的版本号
	rev, err := commonrepo.NewCounterColl().GetNextSeq("product:" + args.ProductName)
	if err != nil {
		return fmt.Errorf("get next product template revision error: %v", err)
	}

	args.Revision = rev
	return nil
}

func DeleteProductsAsync(userName, productName, requestID string, log *zap.SugaredLogger) error {
	envs, err := commonrepo.NewProductColl().List(&commonrepo.ProductListOptions{Name: productName})
	if err != nil {
		return e.ErrListProducts.AddDesc(err.Error())
	}
	errList := new(multierror.Error)
	for _, env := range envs {
		err = commonservice.DeleteProduct(userName, env.EnvName, productName, requestID, log)
		if err != nil {
			errList = multierror.Append(errList, err)
		}
	}
	if err := errList.ErrorOrNil(); err != nil {
		log.Errorf("DeleteProductsAsync err:%v", err)
		return err
	}
	return nil
}

type ProductInfo struct {
	Value       string         `bson:"value"              json:"value"`
	Label       string         `bson:"label"              json:"label"`
	ServiceInfo []*ServiceInfo `bson:"services"           json:"services"`
}

type ServiceInfo struct {
	Value         string           `bson:"value"              json:"value"`
	Label         string           `bson:"label"              json:"label"`
	ContainerInfo []*ContainerInfo `bson:"containers"         json:"containers"`
}

// ContainerInfo ...
type ContainerInfo struct {
	Value string `bson:"value"              json:"value"`
	Label string `bson:"label"              json:"label"`
}

func ListTemplatesHierachy(userName string, log *zap.SugaredLogger) ([]*ProductInfo, error) {
	var (
		err          error
		resp         = make([]*ProductInfo, 0)
		productTmpls = make([]*template.Product, 0)
	)

	productTmpls, err = templaterepo.NewProductColl().List()
	if err != nil {
		log.Errorf("[%s] ProductTmpl.List error: %v", userName, err)
		return nil, e.ErrListProducts.AddDesc(err.Error())
	}

	for _, productTmpl := range productTmpls {
		pInfo := &ProductInfo{Value: productTmpl.ProductName, Label: productTmpl.ProductName, ServiceInfo: []*ServiceInfo{}}
		services, err := commonrepo.NewServiceColl().ListMaxRevisionsForServices(productTmpl.AllServiceInfos(), "")
		if err != nil {
			log.Errorf("Failed to list service for project %s, error: %s", productTmpl.ProductName, err)
			return nil, e.ErrGetProduct.AddDesc(err.Error())
		}
		for _, svcTmpl := range services {
			sInfo := &ServiceInfo{Value: svcTmpl.ServiceName, Label: svcTmpl.ServiceName, ContainerInfo: make([]*ContainerInfo, 0)}

			for _, c := range svcTmpl.Containers {
				sInfo.ContainerInfo = append(sInfo.ContainerInfo, &ContainerInfo{Value: c.Name, Label: c.Name})
			}

			pInfo.ServiceInfo = append(pInfo.ServiceInfo, sInfo)
		}
		resp = append(resp, pInfo)
	}
	return resp, nil
}

func GetCustomMatchRules(productName string, log *zap.SugaredLogger) ([]*ImageParseData, error) {
	productInfo, err := templaterepo.NewProductColl().Find(productName)
	if err != nil {
		log.Errorf("query product:%s fail, err:%s", productName, err.Error())
		return nil, fmt.Errorf("failed to find product %s", productName)
	}

	rules := productInfo.ImageSearchingRules
	if len(rules) == 0 {
		rules = commonservice.GetPresetRules()
	}

	ret := make([]*ImageParseData, 0, len(rules))
	for _, singleData := range rules {
		ret = append(ret, &ImageParseData{
			Repo:     singleData.Repo,
			Image:    singleData.Image,
			Tag:      singleData.Tag,
			InUse:    singleData.InUse,
			PresetId: singleData.PresetId,
		})
	}
	return ret, nil
}

func UpdateCustomMatchRules(productName string, userName string, matchRules []*ImageParseData) error {
	productInfo, err := templaterepo.NewProductColl().Find(productName)
	if err != nil {
		log.Errorf("query product:%s fail, err:%s", productName, err.Error())
		return fmt.Errorf("failed to find product %s", productName)
	}

	if len(matchRules) == 0 {
		return errors.New("match rules can't be empty")
	}
	haveInUse := false
	for _, rule := range matchRules {
		if rule.InUse {
			haveInUse = true
			break
		}
	}
	if !haveInUse {
		return errors.New("no rule is selected to be used")
	}

	imageRulesToSave := make([]*template.ImageSearchingRule, 0)
	for _, singleData := range matchRules {
		if singleData.Repo == "" && singleData.Image == "" && singleData.Tag == "" {
			continue
		}
		imageRulesToSave = append(imageRulesToSave, &template.ImageSearchingRule{
			Repo:     singleData.Repo,
			Image:    singleData.Image,
			Tag:      singleData.Tag,
			InUse:    singleData.InUse,
			PresetId: singleData.PresetId,
		})
	}

	productInfo.ImageSearchingRules = imageRulesToSave
	productInfo.UpdateBy = userName

	services, err := commonrepo.NewServiceColl().ListMaxRevisionsByProduct(productName)
	if err != nil {
		return err
	}
	err = reParseServices(userName, services, imageRulesToSave)
	if err != nil {
		return err
	}

	err = templaterepo.NewProductColl().Update(productName, productInfo)
	if err != nil {
		log.Errorf("failed to update product:%s, err:%s", productName, err.Error())
		return fmt.Errorf("failed to store match rules")
	}

	return nil
}

// reparse values.yaml for each service
func reParseServices(userName string, serviceList []*commonmodels.Service, matchRules []*template.ImageSearchingRule) error {
	updatedServiceTmpls := make([]*commonmodels.Service, 0)

	var err error
	for _, serviceTmpl := range serviceList {
		if serviceTmpl.Type != setting.HelmDeployType || serviceTmpl.HelmChart == nil {
			continue
		}
		valuesYaml := serviceTmpl.HelmChart.ValuesYaml

		valuesMap := make(map[string]interface{})
		err = yaml.Unmarshal([]byte(valuesYaml), &valuesMap)
		if err != nil {
			err = errors.Wrapf(err, "failed to unmarshal values.yamf for service %s", serviceTmpl.ServiceName)
			break
		}

		serviceTmpl.Containers, err = commonservice.ParseImagesByRules(valuesMap, matchRules)
		if err != nil {
			break
		}

		if len(serviceTmpl.Containers) == 0 {
			log.Warnf("service:%s containers is empty after parse, valuesYaml %s", serviceTmpl.ServiceName, valuesYaml)
		}

		serviceTmpl.CreateBy = userName
		serviceTemplate := fmt.Sprintf(setting.ServiceTemplateCounterName, serviceTmpl.ServiceName, serviceTmpl.ProductName)
		rev, errRevision := commonrepo.NewCounterColl().GetNextSeq(serviceTemplate)
		if errRevision != nil {
			err = fmt.Errorf("get next helm service revision error: %v", errRevision)
			break
		}
		serviceTmpl.Revision = rev
		if err = commonrepo.NewServiceColl().Delete(serviceTmpl.ServiceName, setting.HelmDeployType, serviceTmpl.ProductName, setting.ProductStatusDeleting, serviceTmpl.Revision); err != nil {
			log.Errorf("helmService.update delete %s error: %v", serviceTmpl.ServiceName, err)
			break
		}

		if err = commonrepo.NewServiceColl().Create(serviceTmpl); err != nil {
			log.Errorf("helmService.update serviceName:%s error:%v", serviceTmpl.ServiceName, err)
			err = e.ErrUpdateTemplate.AddDesc(err.Error())
			break
		}

		updatedServiceTmpls = append(updatedServiceTmpls, serviceTmpl)
	}

	// roll back all template services if error occurs
	if err != nil {
		for _, serviceTmpl := range updatedServiceTmpls {
			if err = commonrepo.NewServiceColl().Delete(serviceTmpl.ServiceName, setting.HelmDeployType, serviceTmpl.ProductName, "", serviceTmpl.Revision); err != nil {
				log.Errorf("helmService.update delete %s error: %v", serviceTmpl.ServiceName, err)
				continue
			}
		}
		return err
	}

	return nil
}<|MERGE_RESOLUTION|>--- conflicted
+++ resolved
@@ -510,11 +510,7 @@
 		CreateBy:  username,
 		UpdateBy:  username,
 	}
-<<<<<<< HEAD
-	err = policy.NewDefault().CreateRoleBinding(args.ProductName, &policy.RoleBinding{
-=======
 	err = policy.NewDefault().CreateOrUpdateRoleBinding(args.ProductName, &policy.RoleBinding{
->>>>>>> c9db56a0
 		Name:   fmt.Sprintf(setting.RoleBindingNameFmt, args.ProductName, uid, args.ProductName),
 		UID:    uid,
 		Role:   string(setting.Contributor),
