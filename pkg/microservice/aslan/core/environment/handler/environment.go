--- conflicted
+++ resolved
@@ -144,17 +144,10 @@
 		envNameList = append(envNameList, arg.EnvName)
 	}
 
-<<<<<<< HEAD
 	internalhandler.InsertOperationLog(c, ctx.UserName, productName, "新增", "集成环境", strings.Join(envNameList, "-"), string(data), ctx.Logger)
 
 	ctx.Err = service.CreateHelmProduct(
 		productName, ctx.UserName, ctx.RequestID, createArgs, ctx.Logger,
-=======
-	internalhandler.InsertOperationLog(c, ctx.Username, productName, "新增", "集成环境", strings.Join(envNameList, "-"), string(data), ctx.Logger)
-
-	ctx.Err = service.CreateHelmProduct(
-		productName, ctx.Username, ctx.RequestID, createArgs, ctx.Logger,
->>>>>>> 21247173
 	)
 }
 
@@ -298,15 +291,10 @@
 	if err = json.Unmarshal(data, arg); err != nil {
 		log.Errorf("UpdateHelmProductVariable json.Unmarshal err : %v", err)
 	}
-<<<<<<< HEAD
+
 	internalhandler.InsertOperationLog(c, ctx.UserName, c.Param("productName"), "更新", "更新环境变量", "", string(data), ctx.Logger)
 
 	ctx.Err = service.UpdateHelmProductRenderset(productName, envName, ctx.UserName, ctx.RequestID, arg, ctx.Logger)
-=======
-	internalhandler.InsertOperationLog(c, ctx.Username, c.Param("productName"), "更新", "更新环境变量", "", string(data), ctx.Logger)
-
-	ctx.Err = service.UpdateHelmProductRenderset(productName, envName, ctx.Username, ctx.RequestID, arg, ctx.Logger)
->>>>>>> 21247173
 	if ctx.Err != nil {
 		ctx.Logger.Errorf("failed to update product Variable %s %s: %v", envName, productName, ctx.Err)
 	}
