--- conflicted
+++ resolved
@@ -2628,7 +2628,37 @@
 		renderChartMap[renderChart.ServiceName] = renderChart
 	}
 
+	productServiceMap := productResp.GetServiceMap()
+
 	handler := func(service *commonmodels.Service, log *zap.SugaredLogger) error {
+		//preload chart info with specific revision
+		base := config.LocalServicePathWithRevision(service.ProductName, service.ServiceName, service.Revision)
+		if err := commonservice.PreloadServiceManifestsByRevision(base, service); err != nil {
+			// use the latest version when it fails to download the specific version
+			base = config.LocalServicePath(service.ProductName, service.ServiceName)
+			if err = commonservice.PreLoadServiceManifests(base, service); err != nil {
+				log.Errorf("failed to load chart info for service %v", service.ServiceName)
+				return fmt.Errorf("failed to load chart info for service %s", service.ServiceName)
+			}
+			log.Warnf("failed to get chart of revision: %d for service: %s, use latest version",
+				service.Revision, service.ServiceName)
+
+			findOpt := &commonrepo.ServiceFindOption{
+				ServiceName:   service.ServiceName,
+				Type:          service.Type,
+				ProductName:   productName,
+				ExcludeStatus: setting.ProductStatusDeleting,
+			}
+			latestService, err := commonrepo.NewServiceColl().Find(findOpt)
+			if err != nil {
+				log.Errorf("failed to get service:%v with latest version", service.ServiceName)
+				return fmt.Errorf("failed to get service:%v with latest version", service.ServiceName)
+			}
+			if productService, ok := productServiceMap[service.ServiceName]; ok {
+				productService.Revision = latestService.Revision
+			}
+		}
+
 		renderChart := renderChartMap[service.ServiceName]
 		err = installOrUpgradeHelmChart(productResp.Namespace, renderChart, renderset.DefaultValues, service, 0, helmClient)
 		if err != nil {
@@ -2641,13 +2671,8 @@
 	for groupIndex, services := range productResp.Services {
 		serviceList := make([]*commonmodels.Service, 0)
 		groupServices := make([]*commonmodels.ProductService, 0)
-<<<<<<< HEAD
-		for serviceIndex, service := range services {
-			if renderChart, isExist := renderChartMap[service.ServiceName]; isExist {
-=======
 		for _, service := range services {
 			if _, isExist := renderChartMap[service.ServiceName]; isExist {
->>>>>>> 32650c02
 				opt := &commonrepo.ServiceFindOption{
 					ServiceName: service.ServiceName,
 					Type:        service.Type,
@@ -2660,57 +2685,7 @@
 					log.Errorf("failed to find service %s, err %s", service.ServiceName, err.Error())
 					continue
 				}
-<<<<<<< HEAD
-				wg.Add(1)
-				go func(tmpRenderChart *template.RenderChart, currentService *commonmodels.Service, serviceIndex int) {
-					defer wg.Done()
-
-					base := config.LocalServicePathWithRevision(currentService.ProductName, currentService.ServiceName, currentService.Revision)
-					if err := commonservice.PreloadServiceManifestsByRevision(base, currentService); err != nil {
-						// use the latest version when it fails to download the specific version
-						base = config.LocalServicePath(currentService.ProductName, currentService.ServiceName)
-						if err = commonservice.PreLoadServiceManifests(base, currentService); err != nil {
-							log.Errorf("failed to load chart info for service %v", currentService.ServiceName)
-							return
-						}
-						log.Warnf("failed to get chart of revision: %d for service: %s, use latest version",
-							currentService.Revision, currentService.ServiceName)
-
-						findOpt := &commonrepo.ServiceFindOption{
-							ServiceName:   serviceObj.ServiceName,
-							Type:          serviceObj.Type,
-							ProductName:   productName,
-							ExcludeStatus: setting.ProductStatusDeleting,
-						}
-						latestService, err := commonrepo.NewServiceColl().Find(findOpt)
-						if err != nil {
-							log.Errorf("failed to get service:%v with latest version", serviceObj.ServiceName)
-							return
-						}
-						services[serviceIndex].Revision = latestService.Revision
-					}
-
-					chartSpec := helmclient.ChartSpec{
-						ReleaseName: fmt.Sprintf("%s-%s", productResp.Namespace, tmpRenderChart.ServiceName),
-						ChartName:   fmt.Sprintf("%s/%s", productResp.Namespace, tmpRenderChart.ServiceName),
-						Namespace:   productResp.Namespace,
-						Wait:        true,
-						Version:     tmpRenderChart.ChartVersion,
-						ValuesYaml:  tmpRenderChart.ValuesYaml,
-						UpgradeCRDs: true,
-						Atomic:      true,
-						Timeout:     Timeout * time.Second * 10,
-					}
-					err = helmClient.InstallOrUpgradeChart(context.Background(), &chartSpec, &helmclient.ChartOption{
-						ChartPath: filepath.Join(base, currentService.ServiceName)}, log)
-					if err != nil {
-						errList = multierror.Append(errList, err)
-						log.Errorf("install helm chart error :%+v", err)
-					}
-				}(renderChart, serviceObj, serviceIndex)
-=======
 				serviceList = append(serviceList, serviceObj)
->>>>>>> 32650c02
 			}
 			groupServices = append(groupServices, service)
 		}
