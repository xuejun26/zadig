--- conflicted
+++ resolved
@@ -151,7 +151,7 @@
 	pre := bson.M{
 		"status": bson.M{"$ne": setting.ProductStatusDeleting},
 	}
-<<<<<<< HEAD
+
 	if len(opt) > 0 {
 		if opt[0].ServiceType != "" {
 			pre["type"] = opt[0].ServiceType
@@ -159,13 +159,7 @@
 		if opt[0].EnvName != "" {
 			pre["external_env"] = opt[0].EnvName
 		}
-=======
-	if serviceType != "" {
-		pre["type"] = serviceType
-	}
-	if len(envName) > 0 && len(envName[0]) > 0 {
-		pre["external_env"] = envName[0]
->>>>>>> f837a6c5
+
 	}
 	post := bson.M{
 		"_id": bson.M{"$in": srs},
