package handler

import (
	"github.com/gin-gonic/gin"
	"github.com/gin-gonic/gin/binding"

	"github.com/koderover/zadig/pkg/microservice/picket/core/filter/service"
	internalhandler "github.com/koderover/zadig/pkg/shared/handler"
	e "github.com/koderover/zadig/pkg/tool/errors"
)

func ListProjects(c *gin.Context) {
	ctx := internalhandler.NewContext(c)
	defer func() { internalhandler.JSONResponse(c, ctx) }()

	ctx.Resp, ctx.Err = service.ListProjects(c.Request.Header, c.Request.URL.Query(), ctx.Logger)
}

type CreateProjectReq struct {
	Public      bool   `json:"public"`
	ProductName string `json:"product_name"`
}

func CreateProject(c *gin.Context) {
	ctx := internalhandler.NewContext(c)
	defer func() { internalhandler.JSONResponse(c, ctx) }()

	args := new(CreateProjectReq)
	if err := c.ShouldBindBodyWith(args, binding.JSON); err != nil {
		ctx.Err = e.ErrInvalidParam.AddErr(err).AddDesc("invalid CreateProjectReq")
		return
	}
	body := getReqBody(c)

	ctx.Resp, ctx.Err = service.CreateProject(c.Request.Header, body, c.Request.URL.Query(), args.ProductName, args.Public, ctx.Logger)
}

func getReqBody(c *gin.Context) (body []byte) {
	if cb, ok := c.Get(gin.BodyBytesKey); ok {
		if cbb, ok := cb.([]byte); ok {
			body = cbb
		}
	}
	return body
}

type UpdateProjectReq struct {
	Public      bool   `json:"public"`
	ProductName string `json:"product_name"`
}

func UpdateProject(c *gin.Context) {
	ctx := internalhandler.NewContext(c)
	defer func() { internalhandler.JSONResponse(c, ctx) }()

<<<<<<< HEAD
	ctx.Resp, ctx.Err = service.CreateProject(c.Request.Header, body, args.ProductName, args.Public, ctx.Logger)
}

func DeleteProject(c *gin.Context) {
	ctx := internalhandler.NewContext(c)
	defer func() { internalhandler.JSONResponse(c, ctx) }()

	ctx.Resp, ctx.Err = service.DeleteProject(c.Request.Header, c.Request.URL.Query(), c.Param("project"), ctx.Logger)
=======
	args := new(UpdateProjectReq)
	if err := c.ShouldBindBodyWith(args, binding.JSON); err != nil {
		ctx.Err = e.ErrInvalidParam.AddErr(err).AddDesc("invalid UpdateProject")
		return
	}
	body := getReqBody(c)
	ctx.Resp, ctx.Err = service.UpdateProject(c.Request.Header, c.Request.URL.Query(), body, args.ProductName, args.Public, ctx.Logger)
>>>>>>> f79434f7
}<|MERGE_RESOLUTION|>--- conflicted
+++ resolved
@@ -53,8 +53,13 @@
 	ctx := internalhandler.NewContext(c)
 	defer func() { internalhandler.JSONResponse(c, ctx) }()
 
-<<<<<<< HEAD
-	ctx.Resp, ctx.Err = service.CreateProject(c.Request.Header, body, args.ProductName, args.Public, ctx.Logger)
+	args := new(UpdateProjectReq)
+	if err := c.ShouldBindBodyWith(args, binding.JSON); err != nil {
+		ctx.Err = e.ErrInvalidParam.AddErr(err).AddDesc("invalid UpdateProject")
+		return
+	}
+	body := getReqBody(c)
+	ctx.Resp, ctx.Err = service.UpdateProject(c.Request.Header, c.Request.URL.Query(), body, args.ProductName, args.Public, ctx.Logger)
 }
 
 func DeleteProject(c *gin.Context) {
@@ -62,13 +67,4 @@
 	defer func() { internalhandler.JSONResponse(c, ctx) }()
 
 	ctx.Resp, ctx.Err = service.DeleteProject(c.Request.Header, c.Request.URL.Query(), c.Param("project"), ctx.Logger)
-=======
-	args := new(UpdateProjectReq)
-	if err := c.ShouldBindBodyWith(args, binding.JSON); err != nil {
-		ctx.Err = e.ErrInvalidParam.AddErr(err).AddDesc("invalid UpdateProject")
-		return
-	}
-	body := getReqBody(c)
-	ctx.Resp, ctx.Err = service.UpdateProject(c.Request.Header, c.Request.URL.Query(), body, args.ProductName, args.Public, ctx.Logger)
->>>>>>> f79434f7
 }