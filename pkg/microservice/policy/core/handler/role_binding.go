--- conflicted
+++ resolved
@@ -28,8 +28,6 @@
 	Names []string `json:"names"`
 }
 
-<<<<<<< HEAD
-=======
 func UpdateRoleBinding(c *gin.Context) {
 	ctx := internalhandler.NewContext(c)
 	defer func() { internalhandler.JSONResponse(c, ctx) }()
@@ -46,7 +44,6 @@
 	ctx.Err = service.UpdateOrCreateRoleBinding(projectName, args, ctx.Logger)
 }
 
->>>>>>> c9db56a0
 func CreateRoleBinding(c *gin.Context) {
 	ctx := internalhandler.NewContext(c)
 	defer func() { internalhandler.JSONResponse(c, ctx) }()
