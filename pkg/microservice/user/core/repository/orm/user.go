--- conflicted
+++ resolved
@@ -42,17 +42,13 @@
 }
 
 // ListUsers gets a list of users based on paging constraints
-func ListUsers(page int, perPage int, account string, db *gorm.DB) ([]models.User, error) {
+func ListUsers(page int, perPage int, name string, db *gorm.DB) ([]models.User, error) {
 	var (
 		users []models.User
 		err   error
 	)
 
-<<<<<<< HEAD
-	err = db.Where("account LIKE ?", "%"+account+"%").Offset((page - 1) * perPage).Limit(perPage).Find(&users).Error
-=======
 	err = db.Where("name LIKE ?", "%"+name+"%").Offset((page - 1) * perPage).Limit(perPage).Find(&users).Error
->>>>>>> c953f187
 
 	if err != nil && err != gorm.ErrRecordNotFound {
 		return nil, err
@@ -104,14 +100,14 @@
 }
 
 // GetUsersCount gets user count
-func GetUsersCount(account string) (int64, error) {
+func GetUsersCount(name string) (int64, error) {
 	var (
 		users []models.User
 		err   error
 		count int64
 	)
 
-	err = core.DB.Where("account LIKE ?", "%"+account+"%").Find(&users).Count(&count).Error
+	err = core.DB.Where("name LIKE ?", "%"+name+"%").Find(&users).Count(&count).Error
 
 	if err != nil {
 		return 0, err
